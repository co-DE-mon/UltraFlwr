import yaml

######################### Helper Functions ###########################
# To get number of classes for a datset from the data.yaml file #
def get_nc_from_yaml(yaml_path):
    with open(yaml_path, 'r') as file:
        data = yaml.safe_load(file)
    return data.get('nc', None)
######################################################################
######################### For Single Dataset #########################
<<<<<<< HEAD
DATASET_NAME = 'pill_tem'
=======
DATASET_NAME = 'bccd'
>>>>>>> 0f3d70c5
#! This is also used for the splitting of the datasets.
######################################################################

BASE = "/home/yang/Documents/GitHub" # YOUR PATH HERE
HOME = f"{BASE}/UltraFlwr"

DATASET_PATH = f'{HOME}/datasets/{DATASET_NAME}'
DATA_YAML = f"{DATASET_PATH}/data.yaml"
NC = get_nc_from_yaml(DATA_YAML)

SPLITS_CONFIG = {
    'dataset_name': DATASET_NAME,
    'num_classes': NC,
    'dataset': DATASET_PATH,
    'ratio': [0.5, 0.5]  # Amount of data per client
}

CLIENT_CONFIG = {
    0: {
        'cid': 0,
        'data_path': f"{DATASET_PATH}/partitions/client_0/data.yaml"
    },
    1: {
        'cid': 1,
        'data_path': f"{DATASET_PATH}/partitions/client_1/data.yaml"
    }
}

SERVER_CONFIG = {
    'server_address': "0.0.0.0:8080",
    'rounds': 1,
    'sample_fraction': 1.0,
    'min_num_clients': 2,
    'max_num_clients': 4,
    'strategy': 'FedHeadMedian',
}

YOLO_CONFIG = {
    'batch_size': 10,
    'epochs': 1,
}

#? I do not think we should dynamically adapt for clients?? Maybe only the eval part. But then again, we can just have a separate script for that.<|MERGE_RESOLUTION|>--- conflicted
+++ resolved
@@ -8,15 +8,11 @@
     return data.get('nc', None)
 ######################################################################
 ######################### For Single Dataset #########################
-<<<<<<< HEAD
 DATASET_NAME = 'pill_tem'
-=======
-DATASET_NAME = 'bccd'
->>>>>>> 0f3d70c5
 #! This is also used for the splitting of the datasets.
 ######################################################################
 
-BASE = "/home/yang/Documents/GitHub" # YOUR PATH HERE
+BASE = "" # YOUR PATH HERE
 HOME = f"{BASE}/UltraFlwr"
 
 DATASET_PATH = f'{HOME}/datasets/{DATASET_NAME}'
