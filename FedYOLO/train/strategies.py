--- conflicted
+++ resolved
@@ -64,6 +64,7 @@
 
 class BaseYOLOSaveStrategy:
     """Base class for custom FL strategies to save YOLO model checkpoints."""
+
     def __init__(self, *args, **kwargs):  
         """Initialize the strategy with proximal_mu and model path."""
         proximal_mu = kwargs.pop('proximal_mu', SERVER_CONFIG.get('proximal_mu', 0.01))
@@ -75,8 +76,9 @@
         self, client_manager: ClientManager
     ) -> Optional[Parameters]:
         """Initialize global model parameters."""
+        time.sleep(30) # wait for clients to initialise
         initial_parameters = self.initial_parameters
-        self.initial_parameters = None
+        self.initial_parameters = None  # Don't keep initial parameters in memory
         return initial_parameters
 
     def load_and_update_model(self, aggregated_parameters: Parameters) -> YOLO:
@@ -218,11 +220,10 @@
     update_head = True
 
 class FedBackboneNeckMedian(BaseYOLOSaveStrategy, fl.server.strategy.FedMedian):
-    """Federated median of backbone and neck."""
-    update_backbone = True
-    update_neck = True
-    update_head = False
-<<<<<<< HEAD
+    """Federated median of neck and head."""
+    update_backbone = True
+    update_neck = True
+    update_head = False
 
     
 
@@ -270,7 +271,4 @@
     """Federated proximal of neck and head."""
     update_backbone = True
     update_neck = True
-    update_head = False    
-=======
-    
->>>>>>> ae4bbe3b
+    update_head = False    